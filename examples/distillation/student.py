--- conflicted
+++ resolved
@@ -169,17 +169,13 @@
     # Set up SensAI client
     print("Setting up SensAI client...")
     shm_path = "/tmp/sensai_teacher_shm"
-<<<<<<< HEAD
-    transport = SharedMemoryTransport(path=shm_path, num_clients=1, max_elems=3_000_000_000, max_dtype=np.float32)
-=======
     transport = SharedMemoryTransport(
-        shm_path=shm_path, 
+        path=shm_path, 
         num_clients=1, 
         max_nbytes=3_000_000_000,
         max_tensors=8,
         max_dims=8
     )
->>>>>>> 83129405
     client = SensAIClient(transport, slot_id=0)
     
     # Wrap the collate function
